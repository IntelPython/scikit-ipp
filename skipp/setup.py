--- conflicted
+++ resolved
@@ -82,7 +82,6 @@
     _ipp_utils_dir = ['_ipp_utils']
     _ipp_wr_dir = ['_ipp_wr']
 
-<<<<<<< HEAD
     if IS_LIN:
         extra_compile_args=['-fopenmp']
         extra_link_args=['-fopenmp']
@@ -94,21 +93,7 @@
         extra_link_args=['-fopenmp=libiomp5']
     if IS_MAC:
        libraries.append("iomp5")
-=======
-    extra_compile_args=[]
-    extra_link_args=[]
-    define_macros=[]
-
-    if(use_omp):
-        if IS_LIN or IS_MAC:
-            extra_compile_args.append('-fopenmp')
-            extra_link_args.append('-fopenmp')
-        elif IS_WIN:
-            extra_compile_args.append('-openmp')
-            extra_link_args.append('-openmp')
-        define_macros.append(('USE_OPENMP', None))
->>>>>>> 3e94f423
-
+        
     extension_names = []  # extension names and their dir names are the same
     extension_cy_src = {}
 
@@ -144,12 +129,7 @@
             sources=extension_sources +
                     [extension_cy_src[extension_name]],
             language="c",
-<<<<<<< HEAD
             libraries=libraries,
-=======
-            libraries=ipp_libraries,
-            define_macros=define_macros,
->>>>>>> 3e94f423
             extra_compile_args=extra_compile_args,
             extra_link_args=extra_link_args,
             include_dirs=include_dirs,
